--- conflicted
+++ resolved
@@ -11,11 +11,7 @@
     long_description = f.read()
 
 setup(packages=find_packages(),
-<<<<<<< HEAD
-      version='0.2.4',
-=======
       version=mrec.__version__,
->>>>>>> 50a936f6
       maintainer='Mark Levy',
       name='mrec',
       package_dir={'':'.'},
@@ -23,11 +19,7 @@
       description='mrec recommender systems library',
       long_description=long_description,
       url='https://github.com/mendeley/mrec',
-<<<<<<< HEAD
-      download_url='https://github.com/mendeley/mrec/tarball/master#egg=mrec-0.2.4',
-=======
       download_url='https://github.com/mendeley/mrec/tarball/master#egg=mrec-'+mrec.__version__,
->>>>>>> 50a936f6
       classifiers=['Development Status :: 4 - Beta',
                    'Environment :: Console',
                    'License :: OSI Approved :: BSD License',
